# Splunk Enterprise SDK for Python Changelog

<<<<<<< HEAD
## Version 2.0.0-beta

### Feature updates
* `ensure_binary`, `ensure_str`, `ensure_text` and `assert_regex` utility methods have been migrated from `six.py` to `splunklib/__init__.py`

### Major changes
* Removed Code specific to Python2
* Removed six.py dependency
* Removed `__future__` imports
* Refactored & Updated `splunklib` and `tests` to utilise Python3 features
* Updated CI test matrix to run with Python versions - 3.7, 3.9 and 3.10.7
* Refactored Code throwing `deprecation` warnings
* Refactored Code violating Pylint rules
=======
## Version 1.7.3

### Bug fixes
* [#493](https://github.com/splunk/splunk-sdk-python/pull/493) Fixed file permission for event_writer.py file [[issue#487](https://github.com/splunk/splunk-sdk-python/issues/487)]
* [#500](https://github.com/splunk/splunk-sdk-python/pull/500) Replaced index_field with accelerated_field for kvstore [[issue#497](https://github.com/splunk/splunk-sdk-python/issues/497)]
* [#502](https://github.com/splunk/splunk-sdk-python/pull/502) Updated check for IPv6 addresses

### Minor changes
* [#490](https://github.com/splunk/splunk-sdk-python/pull/490) Added ACL properties update feature
* [#495](https://github.com/splunk/splunk-sdk-python/pull/495) Added Splunk 8.1 in GitHub Actions Matrix
* [#485](https://github.com/splunk/splunk-sdk-python/pull/485) Added test case for cookie persistence
* [#503](https://github.com/splunk/splunk-sdk-python/pull/503) README updates on accessing "service" instance in CSC and ModularInput apps
* [#504](https://github.com/splunk/splunk-sdk-python/pull/504) Updated authentication token names in docs to reduce confusion
* [#494](https://github.com/splunk/splunk-sdk-python/pull/494) Reuse splunklib.__version__ in handler.request 
>>>>>>> 7c9468f3

## Version 1.7.2

### Minor changes
* [#482](https://github.com/splunk/splunk-sdk-python/pull/482) Special handling related to the semantic versioning of specific Search APIs functional in Splunk Enterprise 9.0.2 and (Splunk Cloud 9.0.2209). These SDK changes will enable seamless transition between the APIs based on the version of the Splunk Enterprise in use

## Version 1.7.1

### Bug fixes
* [#471](https://github.com/splunk/splunk-sdk-python/pull/471) Fixed support of Load Balancer "sticky sessions" (persistent cookies) [[issue#438](https://github.com/splunk/splunk-sdk-python/issues/438)]

### Minor changes
* [#466](https://github.com/splunk/splunk-sdk-python/pull/466) tests for CSC apps
* [#467](https://github.com/splunk/splunk-sdk-python/pull/467) Added 'kwargs' parameter for Saved Search History function
* [#475](https://github.com/splunk/splunk-sdk-python/pull/475) README updates

## Version 1.7.0

### New features and APIs
* [#468](https://github.com/splunk/splunk-sdk-python/pull/468) SDK Support for splunkd search API changes

### Bug fixes
* [#464](https://github.com/splunk/splunk-sdk-python/pull/464) updated checks for wildcards in StoragePasswords [[issue#458](https://github.com/splunk/splunk-sdk-python/issues/458)]

### Minor changes
* [#463](https://github.com/splunk/splunk-sdk-python/pull/463) Preserve thirdparty cookies

## Version 1.6.20

### New features and APIs
* [#442](https://github.com/splunk/splunk-sdk-python/pull/442) Optional retries feature added
* [#447](https://github.com/splunk/splunk-sdk-python/pull/447) Create job support for "output_mode:json" [[issue#285](https://github.com/splunk/splunk-sdk-python/issues/285)]

### Bug fixes
* [#449](https://github.com/splunk/splunk-sdk-python/pull/449) Set cookie [[issue#438](https://github.com/splunk/splunk-sdk-python/issues/438)]
* [#460](https://github.com/splunk/splunk-sdk-python/pull/460) Remove restart from client.Entity.disable

### Minor changes
* [#444](https://github.com/splunk/splunk-sdk-python/pull/444) Update tox.ini
* [#446](https://github.com/splunk/splunk-sdk-python/pull/446) Release workflow refactor
* [#448](https://github.com/splunk/splunk-sdk-python/pull/448) Documentation changes
* [#450](https://github.com/splunk/splunk-sdk-python/pull/450) Removed examples and it's references from the SDK


## Version 1.6.19

### New features and APIs
* [#441](https://github.com/splunk/splunk-sdk-python/pull/441) JSONResultsReader added and deprecated ResultsReader
  * Pre-requisite: Query parameter 'output_mode' must be set to 'json'
  * Improves performance by approx ~80-90%
  * ResultsReader is deprecated and will be removed in future releases (NOTE: Please migrate to JSONResultsReader)
* [#437](https://github.com/splunk/splunk-sdk-python/pull/437) added setup_logging() method in splunklib for logging
* [#426](https://github.com/splunk/splunk-sdk-python/pull/426) Added new github_commit modular input example
* [#392](https://github.com/splunk/splunk-sdk-python/pull/392) Break out search argument to option parsing for v2 custom search commands
* [#384](https://github.com/splunk/splunk-sdk-python/pull/384) Added Float parameter validator for custom search commands
* [#371](https://github.com/splunk/splunk-sdk-python/pull/371) Modinput preserve 'app' context

### Bug fixes
* [#439](https://github.com/splunk/splunk-sdk-python/pull/439) Modified POST method debug log to not log sensitive body/data
* [#431](https://github.com/splunk/splunk-sdk-python/pull/431) Add distsearch.conf to Stream Search Command examples [ [issue#418](https://github.com/splunk/splunk-sdk-python/issues/418) ]
* [#419](https://github.com/splunk/splunk-sdk-python/pull/419) Hec endpoint issue[ [issue#345](https://github.com/splunk/splunk-sdk-python/issues/345) ]
* [#416](https://github.com/splunk/splunk-sdk-python/pull/416) Removed strip() method in load_value() method from data.py file [ [issue#400](https://github.com/splunk/splunk-sdk-python/issues/400) ]
* [#148](https://github.com/splunk/splunk-sdk-python/pull/148) Identical entity names will cause an infinite loop

### Minor changes
* [#440](https://github.com/splunk/splunk-sdk-python/pull/440) Github release workflow modified to generate docs
* [#430](https://github.com/splunk/splunk-sdk-python/pull/430) Fix indentation in README
* [#429](https://github.com/splunk/splunk-sdk-python/pull/429) documented how to access modular input metadata
* [#427](https://github.com/splunk/splunk-sdk-python/pull/427) Replace .splunkrc with .env file in test and examples
* [#424](https://github.com/splunk/splunk-sdk-python/pull/424) Float validator test fix
* [#423](https://github.com/splunk/splunk-sdk-python/pull/423) Python3 compatibility for ResponseReader.__str__()
* [#422](https://github.com/splunk/splunk-sdk-python/pull/422) ordereddict and all its reference removed
* [#421](https://github.com/splunk/splunk-sdk-python/pull/421) Update README.md
* [#387](https://github.com/splunk/splunk-sdk-python/pull/387) Update filter.py
* [#331](https://github.com/splunk/splunk-sdk-python/pull/331) Fix a couple of warnings spotted when running python 2.7 tests
* [#330](https://github.com/splunk/splunk-sdk-python/pull/330) client: use six.string_types instead of basestring
* [#329](https://github.com/splunk/splunk-sdk-python/pull/329) client: remove outdated comment in Index.submit
* [#262](https://github.com/splunk/splunk-sdk-python/pull/262) properly add parameters to request based on the method of the request
* [#237](https://github.com/splunk/splunk-sdk-python/pull/237) Don't output close tags if you haven't written a start tag
* [#149](https://github.com/splunk/splunk-sdk-python/pull/149) "handlers" stanza missing in examples/searchcommands_template/default/logging.conf

## Version 1.6.18

### Bug fixes
* [#405](https://github.com/splunk/splunk-sdk-python/pull/405) Fix searchcommands_app example
* [#406](https://github.com/splunk/splunk-sdk-python/pull/406) Fix mod inputs examples
* [#407](https://github.com/splunk/splunk-sdk-python/pull/407) Fixed issue with Streaming and Generating Custom Search Commands dropping fields that aren't present in the first row of results. More details on how to opt-in to this fix can be found here: 
https://github.com/splunk/splunk-sdk-python/blob/develop/README.md#customization [ [issue#401](https://github.com/splunk/splunk-sdk-python/issues/401) ]

### Minor changes
* [#408](https://github.com/splunk/splunk-sdk-python/pull/408) Add search mode example
* [#409](https://github.com/splunk/splunk-sdk-python/pull/409) Add Support for authorization tokens read from .splunkrc [ [issue#388](https://github.com/splunk/splunk-sdk-python/issues/388) ]
* [#413](https://github.com/splunk/splunk-sdk-python/pull/413) Default kvstore owner to nobody [ [issue#231](https://github.com/splunk/splunk-sdk-python/issues/231) ]

## Version 1.6.17

### Bug fixes

* [#383](https://github.com/splunk/splunk-sdk-python/pull/383) Implemented the possibility to provide a SSLContext object to the connect method
* [#396](https://github.com/splunk/splunk-sdk-python/pull/396) Updated KVStore Methods to support dictionaries
* [#397](https://github.com/splunk/splunk-sdk-python/pull/397) Added code changes for encoding '/' in _key parameter in kvstore.data APIs.
* [#398](https://github.com/splunk/splunk-sdk-python/pull/398) Added dictionary support for KVStore "query" methods.
* [#402](https://github.com/splunk/splunk-sdk-python/pull/402) Fixed regression introduced in 1.6.15 to once again allow processing of empty input records in custom search commands (fix [#376](https://github.com/splunk/splunk-sdk-python/issues/376))
* [#404](https://github.com/splunk/splunk-sdk-python/pull/404) Fixed test case failure for 8.0 and latest(8.2.x) splunk version

### Minor changes

* [#381](https://github.com/splunk/splunk-sdk-python/pull/381) Updated current year in conf.py
* [#389](https://github.com/splunk/splunk-sdk-python/pull/389) Fixed few typos
* [#391](https://github.com/splunk/splunk-sdk-python/pull/391) Fixed spelling error in client.py
* [#393](https://github.com/splunk/splunk-sdk-python/pull/393) Updated development status past 3
* [#394](https://github.com/splunk/splunk-sdk-python/pull/394) Updated Readme steps to run examples
* [#395](https://github.com/splunk/splunk-sdk-python/pull/395) Updated random_number.py
* [#399](https://github.com/splunk/splunk-sdk-python/pull/399) Moved CI tests to GitHub Actions
* [#403](https://github.com/splunk/splunk-sdk-python/pull/403) Removed usage of Easy_install to install SDK

## Version 1.6.16

### Bug fixes
[#312](https://github.com/splunk/splunk-sdk-python/pull/312) Fix issue [#309](https://github.com/splunk/splunk-sdk-python/issues/309), avoid catastrophic backtracking in searchcommands

## Version 1.6.15

### Bug fixes

* [#301](https://github.com/splunk/splunk-sdk-python/pull/301) Fix chunk synchronization
* [#327](https://github.com/splunk/splunk-sdk-python/pull/327) Rename and cleanup follow-up for chunk synchronization
* [#352](https://github.com/splunk/splunk-sdk-python/pull/352) Allow supplying of a key-value body when calling Context.post()

### Minor changes

* [#350](https://github.com/splunk/splunk-sdk-python/pull/350) Initial end-to-end tests for streaming, reporting, generating custom search commands
* [#348](https://github.com/splunk/splunk-sdk-python/pull/348) Update copyright years to 2020 
* [#346](https://github.com/splunk/splunk-sdk-python/pull/346) Readme updates to urls, terminology, and formatting
* [#317](https://github.com/splunk/splunk-sdk-python/pull/317) Fix deprecation warnings

## Version 1.6.14

### Bug fix
* `SearchCommand` now correctly supports multibyte characters in Python 3.

## Version 1.6.13

### Bug fix
* Fixed regression in mod inputs which resulted in error ’file' object has no attribute 'readable’, by not forcing to text/bytes in mod inputs event writer any longer.

### Minor changes
* Minor updates to the splunklib search commands to support Python3

## Version 1.6.12

### New features and APIs
* Added Bearer token support using Splunk Token in v7.3
* Made modinput text consistent

### Bug fixes
* Changed permissions from 755 to 644 for python files to pass appinspect checks
* Removed version check on ssl verify toggle

## Version 1.6.11

### Bug Fix

* Fix custom search command V2 failures on Windows for Python3

## Version 1.6.10

### Bug Fix

* Fix long type gets wrong values on windows for python 2

## Version 1.6.9

### Bug Fix

* Fix buffered input in python 3

## Version 1.6.8

### Bug Fix

* Fix custom search command on python 3 on windows

## Version 1.6.7

### Changes

* Updated the Splunk Enterprise SDK for Python to work with the Python 3 version of Splunk Enterprise on Windows
* Improved the performance of deleting/updating an input
* Added logging to custom search commands app to showcase how to do logging in custom search commands by using the Splunk Enterprise SDK for Python

## Version 1.6.6

### Bug fixes

* Fix ssl verify to require certs when true

### Minor changes

* Make the explorer example compatible w/ Python 3
* Add full support for unicode in SearchCommands
* Add return code for invalid_args block

## Version 1.6.5

### Bug fixes

* Fixed XML responses to not throw errors for unicode characters.

## Version 1.6.4

### New features and APIs

Not Applicable

### Minor Changes

* Changed `splunklib/binding.py` Context class' constructor initialization to support default settings for encrypted http communication when creating the HttpLib object that it depends on. This is extracted from the keyword dictionary that is provided for its initializaiton. Encryption defaults to enabled if not specified.
* Changed `splunklib/binding.py` HttpLib class constructor to include the `verify` parameter in order to support default encryption if the default handler is being used. Encryption defaults to enabled if not specified.
* Changed `splunklib/binding.py` `handler` function to include the `verify` parameter in order to support default encryption.
* Changed `splunklib/binding.py` `handler`'s nested `connect` function to create the context in as unverified if specified by the `verify` parameter.

### Bug fixes

Not Applicable

### Documentation

* Changed `examples/searchcommands_app/package/bin/filter.py` FilterCommand.update doc-string from `map` to `update` in order to align with Splunk search changes.
* Changed `examples/searchcommands_app/package/default/searchbnf.conf` [filter-command].example1 from the `map` keyword to the `update` keyword in order to align with Splunk search changes.
* Changed `splunklib/binding.py` Context class' doc-string to include the `verify` parameter and type information related to the new keyword dictionary parameter `verify`.
* Changed `splunklib/binding.py` `handler` function's doc-string to include the `verify` parameter and type information related to the parameter `verify`.
* Changed `splunklib/client.py` `connect` function doc-string to include the `verify` parameter and type information related to the new keyword dictionary parameter `verify`.
* Changed `splunklib/client.py` `Service` Class' doc-string to include the `verify` parameter and type information related to the new keyword dictionary parameter `verify`.

## Version 1.6.3

### New features and APIs

* Support for Python 3.x has been added for external integrations with the Splunk platform. However, because Splunk Enterprise 7+ still includes Python 2.7.x, any apps or scripts that run on the Splunk platform must continue to be written for Python 2.7.x.

### Bug fixes

The following bugs have been fixed:

* Search commands error - `ERROR ChunkedExternProcessor - Invalid custom search command type: eventing`.

* Search commands running more than once for certain cases.

* Search command protocol v2 inverting the `distributed` configuration flag.

## Version 1.6.2

### Minor changes

* Use relative imports throughout the the SDK.

* Performance improvement when constructing `Input` entity paths.

## Version 1.6.1

### Bug Fixes

* Fixed Search Commands exiting if the external process returns a zero status code (Windows only).

* Fixed Search Command Protocol v2 not parsing the `maxresultrows` and `command` metadata properties.

* Fixed double prepending the `Splunk ` prefix for authentication tokens.

* Fixed `Index.submit()` for namespaced `Service` instances.

* Fixed uncaught `AttributeError` when accessing `Entity` properties (GitHub issue #131).

### Minor Changes

* Fixed broken tests due to expired SSL certificate.

## Version 1.6.0

### New Features and APIs

* Added support for KV Store.

* Added support for HTTP basic authentication (GitHub issue #117).

* Improve support for HTTP keep-alive connections (GitHub issue #122).


### Bug Fixes

* Fixed Python 2.6 compatibility (GitHub issue #141).

* Fixed appending restrictToHost to UDP inputs (GitHub issue #128).

### Minor Changes

* Added support for Travis CI.

* Updated the default test runner.

* Removed shortened links from documentation and comments.

## Version 1.5.0

### New features and APIs

* Added support for the new experimental Search Command Protocol v2, for Splunk 6.3+.

  Opt-in by setting `chunked = true` in commands.conf. See `examples/searchcommands_app/package/default/commands-scpv2.conf`.

* Added support for invoking external search command processes.

  See `examples/searchcommands_app/package/bin/pypygeneratext.py`.

* Added a new search command type: EventingCommand is the base class for commands that filter events arriving at a
  search head from one or more search peers.

  See `examples/searchcommands_app/package/bin/filter.py`.

* Added `splunklib` logger so that command loggers can be configured independently of the `splunklib.searchcommands`
  module.

  See `examples/searchcommands_app/package/default/logger.conf` for guidance on logging configuration.

* Added `splunklib.searchcommands.validators.Match` class for verifying that an option value matches a regular
  expression pattern.

### Bug fixes

* GitHub issue 88: `splunklib.modularinput`, `<done/>` written even when `done=False`.

* GitHub issue 115: `splunklib.searchcommands.splunk_csv.dict_reader` raises `KeyError` when `supports_multivalues = True`.

* GitHub issue 119: `None` returned in `_load_atom_entries`.

* Various other bug fixes/improvements for Search Command Protocol v1.

* Various bug fixes/improvements to the full splunklib test suite.

## Version 1.4.0

### New features and APIs

* Added support for cookie-based authentication, for Splunk 6.2+.

* Added support for installing as a Python egg.

* Added a convenience `Service.job()` method to get a `Job` by its sid.

### Bug fixes

* Restored support for Python 2.6 (GitHub issues #96 & #114).

* Fix `SearchCommands` decorators and `Validator` classes (GitHub issue #113).

* Fix `SearchCommands` bug iterating over `None` in `dict_reader.fieldnames` (GitHub issue #110).

* Fixed JSON parsing errors (GitHub issue #100).

* Retain the `type` property when parsing Atom feeds (GitHub issue #92).

* Update non-namespaced server paths with a `/services/` prefix. Fixes a bug where setting the `owner` and/or `app` on a `Service` could produce 403 errors on some REST API endpoints.

* Modular input `Argument.title` is now written correctly.

* `Client.connect` will now always return a `Service` instance, even if user credentials are invalid.

* Update the `saved_search/saved_search.py` example to handle saved searches with names containing characters that must be URL encoded (ex: `"Top 5 sourcetypes"`).

### Minor Changes

* Update modular input examples with readable titles.

* Improvements to `splunklib.searchcommands` tests.

* Various docstring and code style corrections.

* Updated some tests to pass on Splunk 6.2+.

## Version 1.3.1

### Bug fixes

* Hot fix to `binding.py` to work with Python 2.7.9, which introduced SSL certificate validation by default as outlined in [PEP 476](https://www.python.org/dev/peps/pep-0476).
* Update `async`, `handler_proxy`, and `handler_urllib2` examples to work with Python 2.7.9 by disabling SSL certificate validation by default.

## Version 1.3.0

### New features and APIs

* Added support for Storage Passwords.

* Added a script (GenerateHelloCommand) to the searchcommand_app to generate a custom search command.

* Added a human readable argument titles to modular input examples.

* Renamed the searchcommand `csv` module to `splunk_csv`.

### Bug fixes

* Now entities that contain slashes in their name can be created, accessed and deleted correctly.

* Fixed a perfomance issue with connecting to Splunk on Windows.

* Improved the `service.restart()` function.

## Version 1.2.3

### New features and APIs

* Improved error handling in custom search commands

  SearchCommand.process now catches all exceptions and

  1. Writes an error message for display in the Splunk UI.

     The error message is the text of the exception. This is new behavior.

  2. Logs a traceback to SearchCommand.logger. This is old behavior.

* Made ResponseReader more streamlike, so that it can be wrapped in an
  io.BufferedReader to realize a significant performance gain.

  *Example usage*

  ```
  import io
  ...
  response = job.results(count=maxRecords, offset=self._offset)
  resultsList = results.ResultsReader(io.BufferedReader(response))
  ```

### Bug fixes

1. The results reader now catches SyntaxError exceptions instead of
   `xml.etree.ElementTree.ParseError` exceptions. `ParseError` wasn't
   introduced until Python 2.7. This masked the root cause of errors
   data errors in result elements.

2. When writing a ReportingCommand you no longer need to include a map method.

## Version 1.2.2

### Bug fixes

1. Addressed a problem with autologin and added test coverage for the use case.

   See `ServiceTestCase.test_autologin` in tests/test_service.py.

## Version 1.2.1

### New features and APIs

* Added features for building custom search commands in Python

  1. Access Splunk Search Results Info.

     See the `SearchCommand.search_results_info` property.

  2. Communicate with Splunk.

     See the `SearchCommand.service` property.

  3. Control logging and view command configuration settings from the Splunk
     command line

     + The `logging_configuration` option lets you pick an alternative logging
       configuration file for a command invocation.

     + The `logging_level` option lets you set the logging level for a command
       invocation.

     + The `show_configuration` option writes command configuration settings
       to the Splunk Job Inspector.

  4. Get a more complete picture of what's happening when an error occurs

     Command error messages now include a full stack trace.

  5. Enable the Splunk Search Assistant to display command help.

     See `examples/searchcommands_app/default/searchbnf.conf`

  6. Write messages for display by the job inspector.

     See `SearchCommand.messages`.

* Added a feature for building modular inputs.

  1. Communicate with Splunk.

     See the `Script.service` property.

### Bug fixes

* When running `setup.py dist` without running `setup.py build`, there is no
  longer an `No such file or directory` error on the command line, and the
  command behaves as expected.

* When setting the sourcetype of a modular input event, events are indexed
  properly.

  Previously Splunk would encounter an error and skip them.

### Quality improvements

* Better code documentation and unit test coverage.

## Version 1.2

### New features and APIs

* Added support for building custom search commands in Python using the Splunk
  SDK for Python.

### Bug fix

* When running `setup.py dist` without running `setup.py build`, there is no
  longer an `No such file or directory` error on the command line, and the
  command behaves as expected.

* When setting the sourcetype of a modular input event, events are indexed properly.
  Previously Splunk would encounter an error and skip them.

### Breaking changes

* If modular inputs were not being indexed by Splunk because a sourcetype was set
  (and the SDK was not handling them correctly), they will be indexed upon updating
  to this version of the SDK.

### Minor changes

* Docstring corrections in the modular input examples.

* A minor docstring correction in `splunklib/modularinput/event_writer.py`.

## Version 1.1

### New features and APIs

* Added support for building modular input scripts in Python using the Splunk
  SDK for Python.

### Minor additions

* Added 2 modular input examples: `Github forks` and `random numbers`.

* Added a `dist` command to `setup.py`. Running `setup.py dist` will generate
  2 `.spl` files for the new modular input example apps.

* `client.py` in  the `splunklib` module will now restart Splunk via an HTTP
  post request instead of an HTTP get request.

* `.gitignore` has been updated to ignore `local` and `metadata` subdirectories
for any examples.

## Version 1.0

### New features and APIs

* An `AuthenticationError` exception has been added.
  This exception is a subclass of `HTTPError`, so existing code that expects
  HTTP 401 (Unauthorized) will continue to work.

* An `"autologin"` argument has been added to the `splunklib.client.connect` and
  `splunklib.binding.connect` functions. When set to true, Splunk automatically
  tries to log in again if the session terminates.

* The `is_ready` and `is_done` methods have been added to the `Job` class to
  improve the verification of a job's completion status.

* Modular inputs have been added (requires Splunk 5.0+).

* The `Jobs.export` method has been added, enabling you to run export searches.

* The `Service.restart` method now takes a `"timeout"` argument. If a timeout
  period is specified, the function blocks until splunkd has restarted or the
  timeout period has passed. Otherwise, if a timeout period has not been
  specified, the function returns immediately and you must check whether splunkd
  has restarted yourself.

* The `Collections.__getitem__` method can fetch items from collections with an
  explicit namespace. This example shows how to retrieve a saved search for a
  specific namespace:

        from splunklib.binding import namespace
        ns = client.namespace(owner='nobody', app='search')
        result = service.saved_searches['Top five sourcetypes', ns]

* The `SavedSearch` class has been extended by adding the following:
    - Properties: `alert_count`, `fired_alerts`, `scheduled_times`, `suppressed`
    - Methods: `suppress`, `unsuppress`

* The `Index.attached_socket` method has been added. This method can be used
  inside a `with` block to submit multiple events to an index, which is a more
  idiomatic style than using the existing `Index.attach` method.

* The `Indexes.get_default` method has been added for returnings the name of the
  default index.

* The `Service.search` method has been added as a shortcut for creating a search
  job.

* The `User.role_entities` convenience method has been added for returning a
  list of role entities of a user.

* The `Role` class has been added, including the `grant` and `revoke`
  convenience methods for adding and removing capabilities from a role.

* The `Application.package` and `Application.updateInfo` methods have been
  added.


### Breaking changes

* `Job` objects are no longer guaranteed to be ready for querying.
  Client code should call the `Job.is_ready` method to determine when it is safe
  to access properties on the job.

* The `Jobs.create` method can no longer be used to create a oneshot search
  (with `"exec_mode=oneshot"`). Use the `Jobs.oneshot` method instead.

* The `ResultsReader` interface has changed completely, including:
    - The `read` method has been removed and you must iterate over the
      `ResultsReader` object directly.
    - Results from the iteration are either `dict`s or instances of
      `results.Message`.

* All `contains` methods on collections have been removed.
  Use Python's `in` operator instead. For example:

        # correct usage
        'search' in service.apps

        # incorrect usage
        service.apps.contains('search')

* The `Collections.__getitem__` method throws `AmbiguousReferenceException` if
  there are multiple entities that have the specified entity name in
  the current namespace.

* The order of arguments in the `Inputs.create` method has changed. The `name`
  argument is now first, to be consistent with all other collections and all
  other operations on `Inputs`.

* The `ConfFile` class has been renamed to `ConfigurationFile`.

* The `Confs` class has been renamed to `Configurations`.

* Namespace handling has changed and any code that depends on namespace handling
  in detail may break.

* Calling the `Job.cancel` method on a job that has already been cancelled no
  longer has any effect.

* The `Stanza.submit` method now takes a `dict` instead of a raw string.


### Bug fixes and miscellaneous changes

* Collection listings are optionally paginated.

* Connecting with a pre-existing session token works whether the token begins
  with 'Splunk ' or not; the SDK handles either case correctly.

* Documentation has been improved and expanded.

* Many small bugs have been fixed.


## 0.8.0 (beta)

### Features

* Improvements to entity state management
* Improvements to usability of entity collections
* Support for collection paging - collections now support the paging arguments:
  `count`, `offset`, `search`, `sort_dir`, `sort_key` and `sort_mode`. Note
  that `Inputs` and `Jobs` are not pageable collections and only support basic
  enumeration and iteration.
* Support for event types:
    - Added Service.event_types + units
    - Added examples/event_types.py
* Support for fired alerts:
    - Added Service.fired_alerts + units
    - Added examples/fired_alerts.py
* Support for saved searches:
    - Added Service.saved_searches + units
    - Added examples/saved_searches.py
* Sphinx based SDK docs and improved source code docstrings.
* Support for IPv6 - it is now possible to connect to a Splunk instance
  listening on an IPv6 address.

### Breaking changes

#### Module name

The core module was renamed from `splunk` to `splunklib`. The Splunk product
ships with an internal Python module named `splunk` and the name conflict
with the SDK prevented installing the SDK into Splunk Python sandbox for use
by Splunk extensions. This module name change enables the Python SDK to be
installed on the Splunk server.

#### State caching

The client module was modified to enable Entity state caching which required
changes to the `Entity` interface and changes to the typical usage pattern.

Previously, entity state values where retrieved with a call to `Entity.read`
which would issue a round-trip to the server and return a dictionary of values
corresponding to the entity `content` field and, in a similar way, a call to
`Entity.readmeta` would issue in a round-trip and return a dictionary
contianing entity metadata values.

With the change to enable state caching, the entity is instantiated with a
copy of its entire state record, which can be accessed using a variety of
properties:

* `Entity.state` returns the entire state record
* `Entity.content` returns the content field of the state record
* `Entity.access` returns entity access metadata
* `Entity.fields` returns entity content metadata

`Entity.refresh` is a new method that issues a round-trip to the server
and updates the local, cached state record.

`Entity.read` still exists but has been changed slightly to return the
entire state record and not just the content field. Note that `read` does
not update the cached state record. The `read` method is basically a thin
wrapper over the corresponding HTTP GET that returns a parsed entity state
record instaed of the raw HTTP response.

The entity _callable_ returns the `content` field as before, but now returns
the value from the local state cache instead of issuing a round-trip as it
did before.

It is important to note that refreshing the local state cache is always
explicit and always requires a call to `Entity.refresh`. So, for example
if you call `Entity.update` and then attempt to retrieve local values, you
will not see the newly updated values, you will see the previously cached
values. The interface is designed to give the caller complete control of
when round-trips are issued and enable multiple updates to be made before
refreshing the entity.

The `update` and action methods are all designed to support a _fluent_ style
of programming, so for example you can write:

    entity.update(attr=value).refresh()

And

    entity.disable().refresh()

An important benefit and one of the primary motivations for this change is
that iterating a collection of entities now results in a single round-trip
to the server, because every entity collection member is initialized with
the result of the initial GET on the collection resource instead of requiring
N+1 round-trips (one for each entity + one for the collection), which was the
case in the previous model. This is a significant improvement for many
common scenarios.

#### Collections

The `Collection` interface was changed so that `Collection.list` and the
corresponding collection callable return a list of member `Entity` objects
instead of a list of member entity names. This change was a result of user
feedback indicating that people expected to see eg: `service.apps()` return
a list of apps and not a list of app names.

#### Naming context

Previously the binding context (`binding.Context`) and all tests & samples took
a single (optional) `namespace` argument that specified both the app and owner
names to use for the binding context. However, the underlying Splunk REST API
takes these as separate `app` and `owner` arguments and it turned out to be more
convenient to reflect these arguments directly in the SDK, so the binding
context (and all samples & test) now take separate (and optional) `app` and
`owner` arguments instead of the prior `namespace` argument.

You can find a detailed description of Splunk namespaces in the Splunk REST
API reference under the section on accessing Splunk resources at:

* http://docs.splunk.com/Documentation/Splunk/latest/RESTAPI/RESTresources

#### Misc. API

* Update all classes in the core library modules to use new-style classes
* Rename Job.setpriority to Job.set_priority
* Rename Job.setttl to Job.set_ttl

### Bug fixes

* Fix for GitHub Issues: 2, 10, 12, 15, 17, 18, 21
* Fix for incorrect handling of mixed case new user names (need to account for
  fact that Splunk automatically lowercases)
* Fix for Service.settings so that updates get sent to the correct endpoint
* Check name arg passed to Collection.create and raise ValueError if not
  a basestring
* Fix handling of resource names that are not valid URL segments by quoting the
  resource name when constructing its path

## 0.1.0a (preview)

* Fix a bug in the dashboard example
* Ramp up README with more info

## 0.1.0 (preview)

* Initial Python SDK release
<|MERGE_RESOLUTION|>--- conflicted
+++ resolved
@@ -1,6 +1,5 @@
 # Splunk Enterprise SDK for Python Changelog
 
-<<<<<<< HEAD
 ## Version 2.0.0-beta
 
 ### Feature updates
@@ -14,7 +13,7 @@
 * Updated CI test matrix to run with Python versions - 3.7, 3.9 and 3.10.7
 * Refactored Code throwing `deprecation` warnings
 * Refactored Code violating Pylint rules
-=======
+
 ## Version 1.7.3
 
 ### Bug fixes
@@ -29,7 +28,6 @@
 * [#503](https://github.com/splunk/splunk-sdk-python/pull/503) README updates on accessing "service" instance in CSC and ModularInput apps
 * [#504](https://github.com/splunk/splunk-sdk-python/pull/504) Updated authentication token names in docs to reduce confusion
 * [#494](https://github.com/splunk/splunk-sdk-python/pull/494) Reuse splunklib.__version__ in handler.request 
->>>>>>> 7c9468f3
 
 ## Version 1.7.2
 
