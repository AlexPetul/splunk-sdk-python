--- conflicted
+++ resolved
@@ -1,6 +1,5 @@
 # Splunk Enterprise SDK for Python Changelog
 
-<<<<<<< HEAD
 ## Version 2.0.0-beta
 
 ### Feature updates
@@ -14,7 +13,6 @@
 * Updated CI test matrix to run with Python versions - 3.7, 3.9 and 3.10.7
 * Refactored Code throwing `deprecation` warnings
 * Refactored Code violating Pylint rules
-=======
 ## Version 1.7.4
 
 ### Bug fixes
@@ -23,7 +21,6 @@
 
 ### Minor changes
 * [#530](https://github.com/splunk/splunk-sdk-python/pull/530) Update GitHub CI build status in README and removed RTD(Read The Docs) reference
->>>>>>> f8b1586c
 
 ## Version 1.7.3
 
