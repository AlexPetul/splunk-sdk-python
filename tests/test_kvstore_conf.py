#!/usr/bin/env python
#
# Copyright 2011-2020 Splunk, Inc.
#
# Licensed under the Apache License, Version 2.0 (the "License"): you may
# not use this file except in compliance with the License. You may obtain
# a copy of the License at
#
#     http://www.apache.org/licenses/LICENSE-2.0
#
# Unless required by applicable law or agreed to in writing, software
# distributed under the License is distributed on an "AS IS" BASIS, WITHOUT
# WARRANTIES OR CONDITIONS OF ANY KIND, either express or implied. See the
# License for the specific language governing permissions and limitations
# under the License.

<<<<<<< HEAD
=======
from __future__ import absolute_import

import json
>>>>>>> 7c9468f3
from tests import testlib
from splunklib import client


class KVStoreConfTestCase(testlib.SDKTestCase):
    def setUp(self):
        super().setUp()
        self.service.namespace['app'] = 'search'
        self.confs = self.service.kvstore
        if ('test' in self.confs):
            self.confs['test'].delete()

    def test_owner_restriction(self):
        self.service.kvstore_owner = 'admin'
        self.assertRaises(client.HTTPError, lambda: self.confs.list())
        self.service.kvstore_owner = 'nobody'

    def test_create_delete_collection(self):
        self.confs.create('test')
        self.assertTrue('test' in self.confs)
        self.confs['test'].delete()
        self.assertTrue('test' not in self.confs)

    def test_create_fields(self):
        self.confs.create('test', accelerated_fields={'ind1':{'a':1}}, fields={'a':'number1'})
        self.assertEqual(self.confs['test']['field.a'], 'number1')
        self.assertEqual(self.confs['test']['accelerated_fields.ind1'], {"a": 1})
        self.confs['test'].delete()

    def test_update_collection(self):
        self.confs.create('test')
        val = {"a": 1}
        self.confs['test'].post(**{'accelerated_fields.ind1': json.dumps(val), 'field.a': 'number'})
        self.assertEqual(self.confs['test']['field.a'], 'number')
        self.assertEqual(self.confs['test']['accelerated_fields.ind1'], {"a": 1})
        self.confs['test'].delete()

<<<<<<< HEAD
=======
    def test_update_accelerated_fields(self):
        self.confs.create('test', accelerated_fields={'ind1':{'a':1}})
        self.assertEqual(self.confs['test']['accelerated_fields.ind1'], {'a': 1})
        # update accelerated_field value
        self.confs['test'].update_accelerated_field('ind1', {'a': -1})
        self.assertEqual(self.confs['test']['accelerated_fields.ind1'], {'a': -1})
        self.confs['test'].delete()

>>>>>>> 7c9468f3
    def test_update_fields(self):
        self.confs.create('test')
        self.confs['test'].post(**{'field.a': 'number'})
        self.assertEqual(self.confs['test']['field.a'], 'number')
        self.confs['test'].update_field('a', 'string')
        self.assertEqual(self.confs['test']['field.a'], 'string')
        self.confs['test'].delete()

    def test_create_unique_collection(self):
        self.confs.create('test')
        self.assertTrue('test' in self.confs)
        self.assertRaises(client.HTTPError, lambda: self.confs.create('test'))
        self.confs['test'].delete()

    def test_overlapping_collections(self):
        self.service.namespace['app'] = 'system'
        self.confs.create('test')
        self.service.namespace['app'] = 'search'
        self.confs.create('test')
        self.assertEqual(self.confs['test']['eai:appName'], 'search')
        self.service.namespace['app'] = 'system'
        self.assertEqual(self.confs['test']['eai:appName'], 'system')
        self.service.namespace['app'] = 'search'
        self.confs['test'].delete()
        self.confs['test'].delete()

    def tearDown(self):
        if 'test' in self.confs:
            self.confs['test'].delete()


if __name__ == "__main__":
    import unittest

    unittest.main()<|MERGE_RESOLUTION|>--- conflicted
+++ resolved
@@ -14,12 +14,7 @@
 # License for the specific language governing permissions and limitations
 # under the License.
 
-<<<<<<< HEAD
-=======
-from __future__ import absolute_import
-
 import json
->>>>>>> 7c9468f3
 from tests import testlib
 from splunklib import client
 
@@ -57,8 +52,6 @@
         self.assertEqual(self.confs['test']['accelerated_fields.ind1'], {"a": 1})
         self.confs['test'].delete()
 
-<<<<<<< HEAD
-=======
     def test_update_accelerated_fields(self):
         self.confs.create('test', accelerated_fields={'ind1':{'a':1}})
         self.assertEqual(self.confs['test']['accelerated_fields.ind1'], {'a': 1})
@@ -67,7 +60,6 @@
         self.assertEqual(self.confs['test']['accelerated_fields.ind1'], {'a': -1})
         self.confs['test'].delete()
 
->>>>>>> 7c9468f3
     def test_update_fields(self):
         self.confs.create('test')
         self.confs['test'].post(**{'field.a': 'number'})
