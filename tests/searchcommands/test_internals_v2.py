#!/usr/bin/env python
# coding=utf-8
#
# Copyright © 2011-2015 Splunk, Inc.
#
# Licensed under the Apache License, Version 2.0 (the "License"): you may
# not use this file except in compliance with the License. You may obtain
# a copy of the License at
#
#     http://www.apache.org/licenses/LICENSE-2.0
#
# Unless required by applicable law or agreed to in writing, software
# distributed under the License is distributed on an "AS IS" BASIS, WITHOUT
# WARRANTIES OR CONDITIONS OF ANY KIND, either express or implied. See the
# License for the specific language governing permissions and limitations
# under the License.

import gzip
import io
import json
import os
import random
import sys

import pytest
from functools import wraps
from itertools import chain
from sys import float_info
from tempfile import mktemp
from time import time
from types import MethodType
from unittest import main, TestCase

from collections import OrderedDict
from collections import namedtuple, deque

from splunklib.searchcommands.internals import MetadataDecoder, MetadataEncoder, Recorder, RecordWriterV2
from splunklib.searchcommands import SearchMetric
from io import BytesIO
import pickle


# region Functions for producing random apps

# Confirmed: [minint, maxint) covers the full range of values that xrange allows

minint = (-sys.maxsize - 1) // 2
maxint = sys.maxsize // 2

max_length = 1 * 1024

# generate only non-wide Unicode characters, as in Python 2, to prevent surrogate values
MAX_NARROW_UNICODE = 0xD800 - 1


def random_bytes():
    return os.urandom(random.randint(0, max_length))


def random_dict():

    # We do not call random_bytes because the JSONDecoder raises this UnicodeDecodeError when it encounters
    # bytes outside the UTF-8 character set:
    #
    #   'utf8' codec can't decode byte 0x8d in position 2: invalid start byte
    #
    # One might be tempted to select an alternative encoding, but picking one that works for all bytes is a
    # lost cause. The burden is on the customer to ensure that the strings in the dictionaries they serialize
    # contain utf-8 encoded byte strings or--better still--unicode strings. This is because the json package
    # converts all bytes strings to unicode strings before serializing them.

    return OrderedDict((('a', random_float()), ('b', random_unicode()), ('福 酒吧', OrderedDict((('fu', random_float()), ('bar', random_float()))))))


def random_float():
    return random.uniform(float_info.min, float_info.max)


def random_integer():
    return random.uniform(minint, maxint)


def random_integers():
    return random_list(range, minint, maxint)


def random_list(population, *args):
    return random.sample(population(*args), random.randint(0, max_length))


def random_unicode():
    return ''.join([str(x) for x in random.sample(list(range(MAX_NARROW_UNICODE)), random.randint(0, max_length))])

# endregion


@pytest.mark.smoke
class TestInternals(TestCase):

    def setUp(self):
        TestCase.setUp(self)

    def test_object_view(self):

        decoder = MetadataDecoder()
        view = decoder.decode(self._json_input)

        encoder = MetadataEncoder()
        json_output = encoder.encode(view)

        self.assertEqual(self._json_input, json_output)

<<<<<<< HEAD
    def test_recorder(self):

        # Grab an input/output recording, the results of a prior countmatches run

        recording = os.path.join(self._package_path, 'recordings', 'scpv2', 'Splunk-6.3', 'countmatches.')

        with gzip.open(recording + 'input.gz', 'rb') as file_1:
            with io.open(recording + 'output', 'rb') as file_2:
                ifile = BytesIO(file_1.read())
                result = BytesIO(file_2.read())

        # Set up the input/output recorders that are under test

        ifile = Recorder(mktemp(), ifile)

        try:
            ofile = Recorder(mktemp(), BytesIO())

            try:
                # Read and then write a line
                ifile.readline()
                ofile.write(result.readline())

                # Read and then write a block
                ifile.read()
                ofile.write(result.read())

                # Verify that what we wrote is equivalent to the original recording, the result from a prior
                # countmatches run
                self.assertEqual(ofile.getvalue(), result.getvalue())

                # Verify that we faithfully recorded the input and output files
                ifile._recording.close()
                ofile._recording.close()

                with gzip.open(ifile._recording.name, 'rb') as file_1:
                    with gzip.open(ofile._recording.name, 'rb') as file_2:
                        self.assertEqual(file_1.read(), ifile._file.getvalue())
                        self.assertEqual(file_2.read(), ofile._file.getvalue())

            finally:
                ofile._recording.close()
                os.remove(ofile._recording.name)

        finally:
            ifile._recording.close()
            os.remove(ifile._recording.name)

=======
>>>>>>> affb72eb
    def test_record_writer_with_random_data(self, save_recording=False):

        # Confirmed: [minint, maxint) covers the full range of values that xrange allows

        # RecordWriter writes apps in units of maxresultrows records. Default: 50,0000.
        # Partial results are written when the record count reaches maxresultrows.

        writer = RecordWriterV2(BytesIO(), maxresultrows=10)  # small for the purposes of this unit test
        test_data = OrderedDict()

        fieldnames = ['_serial', '_time', 'random_bytes', 'random_dict', 'random_integers', 'random_unicode']
        test_data['fieldnames'] = fieldnames
        test_data['values'] = []

        write_record = writer.write_record

        for serial_number in range(0, 31):
            values = [serial_number, time(), random_bytes(), random_dict(), random_integers(), random_unicode()]
            record = OrderedDict(list(zip(fieldnames, values)))
            #try:
            write_record(record)
            #except Exception as error:
            #    self.fail(error)
            test_data['values'].append(values)

        # RecordWriter accumulates inspector messages and metrics until maxresultrows are written, a partial result
        # is produced or we're finished

        messages = [
            ('debug', random_unicode()),
            ('error', random_unicode()),
            ('fatal', random_unicode()),
            ('info', random_unicode()),
            ('warn', random_unicode())]

        test_data['messages'] = messages

        for message_type, message_text in messages:
            writer.write_message(message_type, '{}', message_text)

        metrics = {
            'metric-1': SearchMetric(1, 2, 3, 4),
            'metric-2': SearchMetric(5, 6, 7, 8)
        }

        test_data['metrics'] = metrics

        for name, metric in list(metrics.items()):
            writer.write_metric(name, metric)

        self.assertEqual(writer._chunk_count, 0)
        self.assertEqual(writer._record_count, 31)
        self.assertEqual(writer.pending_record_count, 31)
        self.assertGreater(writer._buffer.tell(), 0)
        self.assertEqual(writer._total_record_count, 0)
        self.assertEqual(writer.committed_record_count, 0)
        fieldnames.sort()
        writer._fieldnames.sort()
        self.assertListEqual(writer._fieldnames, fieldnames)
        self.assertListEqual(writer._inspector['messages'], messages)

        self.assertDictEqual(
            dict(k_v for k_v in list(writer._inspector.items()) if k_v[0].startswith('metric.')),
            dict(('metric.' + k_v1[0], k_v1[1]) for k_v1 in list(metrics.items())))

        writer.flush(finished=True)

        self.assertEqual(writer._chunk_count, 1)
        self.assertEqual(writer._record_count, 0)
        self.assertEqual(writer.pending_record_count, 0)
        self.assertEqual(writer._buffer.tell(), 0)
        self.assertEqual(writer._buffer.getvalue(), '')
        self.assertEqual(writer._total_record_count, 31)
        self.assertEqual(writer.committed_record_count, 31)

        self.assertRaises(AssertionError, writer.flush, finished=True, partial=True)
        self.assertRaises(AssertionError, writer.flush, finished='non-boolean')
        self.assertRaises(AssertionError, writer.flush, partial='non-boolean')
        self.assertRaises(AssertionError, writer.flush)

        # P2 [ ] TODO: For SCPv2 we should follow the finish negotiation protocol.
        # self.assertRaises(RuntimeError, writer.write_record, {})

        self.assertFalse(writer._ofile.closed)
        self.assertIsNone(writer._fieldnames)
        self.assertDictEqual(writer._inspector, OrderedDict())

        # P2 [ ] TODO: Verify that RecordWriter gives consumers the ability to write partial results by calling
        # RecordWriter.flush(partial=True).

        # P2 [ ] TODO: Verify that RecordWriter gives consumers the ability to finish early by calling
        # RecordWriter.flush(finish=True).

    def _compare_chunks(self, chunks_1, chunks_2):
        self.assertEqual(len(chunks_1), len(chunks_2))
        n = 0
        for chunk_1, chunk_2 in zip(chunks_1, chunks_2):
            self.assertDictEqual(
                chunk_1.metadata, chunk_2.metadata,
                'Chunk {0}: metadata error: "{1}" != "{2}"'.format(n, chunk_1.metadata, chunk_2.metadata))
            self.assertMultiLineEqual(chunk_1.body, chunk_2.body, 'Chunk {0}: data error'.format(n))
            n += 1

    def _load_chunks(self, ifile):
        import re

        pattern = re.compile(r'chunked 1.0,(?P<metadata_length>\d+),(?P<body_length>\d+)\n')
        decoder = json.JSONDecoder()

        chunks = []

        while True:

            line = ifile.readline()

            if len(line) == 0:
                break

            match = pattern.match(line)
            self.assertIsNotNone(match)

            metadata_length = int(match.group('metadata_length'))
            metadata = ifile.read(metadata_length)
            metadata = decoder.decode(metadata)

            body_length = int(match.group('body_length'))
            body = ifile.read(body_length) if body_length > 0 else ''

            chunks.append(TestInternals._Chunk(metadata, body))

        return chunks

    _Chunk = namedtuple('Chunk', ('metadata', 'body'))

    _dictionary = {
        'a': 1,
        'b': 2,
        'c': {
            'd': 3,
            'e': 4,
            'f': {
                'g': 5,
                'h': 6,
                'i': 7
            },
            'j': 8,
            'k': 9
        },
        'l': 10,
        'm': 11,
        'n': 12
    }

    _json_input = str(json.dumps(_dictionary, separators=(',', ':')))
    _package_path = os.path.dirname(os.path.abspath(__file__))


class TestRecorder:

    def __init__(self, test_case):

        self._test_case = test_case
        self._output = None
        self._recording = None
        self._recording_part = None

        def _not_implemented(self):
            raise NotImplementedError('class {} is not in playback or record mode'.format(self.__class__.__name__))

        self.get = self.next_part = self.stop = MethodType(_not_implemented, self, self.__class__)

    @property
    def output(self):
        return self._output

    def playback(self, path):

        with open(path, 'rb') as f:
            test_data = pickle.load(f)

        self._output = BytesIO()
        self._recording = test_data['inputs']
        self._recording_part = self._recording.popleft()

        def get(self, method, *args, **kwargs):
            return self._recording_part[method.__name__].popleft()

        self.get = MethodType(get, self, self.__class__)

        def next_part(self):
            self._recording_part = self._recording.popleft()

        self.next_part = MethodType(next_part, self, self.__class__)

        def stop(self):
            self._test_case.assertEqual(test_data['results'], self._output.getvalue())

        self.stop = MethodType(stop, self, self.__class__)

    def record(self, path):

        self._output = BytesIO()
        self._recording = deque()
        self._recording_part = OrderedDict()
        self._recording.append(self._recording_part)

        def get(self, method, *args, **kwargs):
            result = method(*args, **kwargs)
            part = self._recording_part
            key = method.__name__
            try:
                results = part[key]
            except KeyError:
                part[key] = results = deque()
            results.append(result)
            return result

        self.get = MethodType(get, self, self.__class__)

        def next_part(self):
            part = OrderedDict()
            self._recording_part = part
            self._recording.append(part)

        self.next_part = MethodType(next_part, self, self.__class__)

        def stop(self):
            with io.open(path, 'wb') as f:
                test = OrderedDict((('inputs', self._recording), ('results', self._output.getvalue())))
                pickle.dump(test, f)

        self.stop = MethodType(stop, self, self.__class__)


def recorded(method):

    @wraps(method)
    def _record(*args, **kwargs):
        return args[0].recorder.get(method, *args, **kwargs)

    return _record


class Test:

    def __init__(self, fieldnames, data_generators):

        TestCase.__init__(self)
        self._data_generators = list(chain((lambda: self._serial_number, time), data_generators))
        self._fieldnames = list(chain(('_serial', '_time'), fieldnames))
        self._recorder = TestRecorder(self)
        self._serial_number = None

    @property
    @recorded
    def fieldnames(self):
        return self._fieldnames

    @property
    @recorded
    def row(self):
        return [data_generator.__call__() for data_generator in self._data_generators]

    @property
    def recorder(self):
        return self._recorder

    @property
    def serial_number(self):
        return self._serial_number

    def playback(self):
        self.recorder.playback(os.path.join(TestInternals._package_path, 'TestRecorder.recording'))
        self._run()
        self.recorder.stop()

    def record(self):
        self.recorder.record(os.path.join(TestInternals._package_path, 'TestRecorder.recording'))
        self._run()
        self.recorder.stop()

    def runTest(self):
        pass  # We'll adopt the new test recording mechanism a little later

    def _run(self):

        writer = RecordWriterV2(self.recorder.output, maxresultrows=10)
        write_record = writer.write_record
        names = self.fieldnames

        for self._serial_number in range(0, 31):
            record = OrderedDict(list(zip(names, self.row)))
            write_record(record)


# test = Test(['random_bytes', 'random_unicode'], [random_bytes, random_unicode])
# test.record()
# test.playback()

Test.__test__ = False
TestRecorder.__test__ = False


if __name__ == "__main__":
    main()<|MERGE_RESOLUTION|>--- conflicted
+++ resolved
@@ -110,57 +110,6 @@
 
         self.assertEqual(self._json_input, json_output)
 
-<<<<<<< HEAD
-    def test_recorder(self):
-
-        # Grab an input/output recording, the results of a prior countmatches run
-
-        recording = os.path.join(self._package_path, 'recordings', 'scpv2', 'Splunk-6.3', 'countmatches.')
-
-        with gzip.open(recording + 'input.gz', 'rb') as file_1:
-            with io.open(recording + 'output', 'rb') as file_2:
-                ifile = BytesIO(file_1.read())
-                result = BytesIO(file_2.read())
-
-        # Set up the input/output recorders that are under test
-
-        ifile = Recorder(mktemp(), ifile)
-
-        try:
-            ofile = Recorder(mktemp(), BytesIO())
-
-            try:
-                # Read and then write a line
-                ifile.readline()
-                ofile.write(result.readline())
-
-                # Read and then write a block
-                ifile.read()
-                ofile.write(result.read())
-
-                # Verify that what we wrote is equivalent to the original recording, the result from a prior
-                # countmatches run
-                self.assertEqual(ofile.getvalue(), result.getvalue())
-
-                # Verify that we faithfully recorded the input and output files
-                ifile._recording.close()
-                ofile._recording.close()
-
-                with gzip.open(ifile._recording.name, 'rb') as file_1:
-                    with gzip.open(ofile._recording.name, 'rb') as file_2:
-                        self.assertEqual(file_1.read(), ifile._file.getvalue())
-                        self.assertEqual(file_2.read(), ofile._file.getvalue())
-
-            finally:
-                ofile._recording.close()
-                os.remove(ofile._recording.name)
-
-        finally:
-            ifile._recording.close()
-            os.remove(ifile._recording.name)
-
-=======
->>>>>>> affb72eb
     def test_record_writer_with_random_data(self, save_recording=False):
 
         # Confirmed: [minint, maxint) covers the full range of values that xrange allows
