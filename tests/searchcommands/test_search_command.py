--- conflicted
+++ resolved
@@ -110,262 +110,6 @@
     def setUp(self):
         TestCase.setUp(self)
 
-<<<<<<< HEAD
-    def test_process_scpv1(self):
-
-        # TestCommand.process should complain if supports_getinfo == False
-        # We support dynamic configuration, not static
-
-        # The exception line number may change, so we're using a regex match instead of a string match
-
-        expected = re.compile(
-            r'error_message=RuntimeError at ".+search_command\.py", line \d\d\d : Command test appears to be '
-            r'statically configured for search command protocol version 1 and static configuration is unsupported by '
-            r'splunklib.searchcommands. Please ensure that default/commands.conf contains this stanza:\n'
-            r'\[test\]\n'
-            r'filename = test.py\n'
-            r'enableheader = true\n'
-            r'outputheader = true\n'
-            r'requires_srinfo = true\n'
-            r'supports_getinfo = true\n'
-            r'supports_multivalues = true\n'
-            r'supports_rawargs = true')
-
-        argv = ['test.py', 'not__GETINFO__or__EXECUTE__', 'option=value', 'fieldname']
-        command = TestCommand()
-        result = BytesIO()
-
-        self.assertRaises(SystemExit, command.process, argv, ofile=result)
-
-        splunklib.assertRegex(self, result.getvalue().decode('UTF-8'), expected)
-
-        # TestCommand.process should return configuration settings on Getinfo probe
-
-        argv = ['test.py', '__GETINFO__', 'required_option_1=value', 'required_option_2=value']
-        command = TestCommand()
-        ifile = StringIO('\n')
-        result = BytesIO()
-
-        self.assertEqual(str(command.configuration), '')
-
-        expected = (
-            "[('clear_required_fields', None, [1]), ('distributed', None, [2]), ('generates_timeorder', None, [1]), "
-            "('generating', None, [1, 2]), ('maxinputs', None, [2]), ('overrides_timeorder', None, [1]), "
-            "('required_fields', None, [1, 2]), ('requires_preop', None, [1]), ('retainsevents', None, [1]), "
-            "('run_in_preview', None, [2]), ('streaming', None, [1]), ('streaming_preop', None, [1, 2]), "
-            "('type', None, [2])]")
-
-        self.assertEqual(
-            repr(command.configuration), expected)
-
-        try:
-            # noinspection PyTypeChecker
-            command.process(argv, ifile, ofile=result)
-        except BaseException as error:
-            self.fail('{0}: {1}: {2}\n'.format(type(error).__name__, error, result.getvalue().decode('UTF-8')))
-
-        self.assertEqual('\r\n\r\n\r\n',
-                         result.getvalue().decode('UTF-8'))  # No message header and no configuration settings
-
-        ifile = StringIO('\n')
-        result = BytesIO()
-
-        # We might also put this sort of code into our SearchCommand.prepare override ...
-
-        configuration = command.configuration
-
-        # SCP v1/v2 configuration settings
-        configuration.generating = True
-        configuration.required_fields = ['foo', 'bar']
-        configuration.streaming_preop = 'some streaming command'
-
-        # SCP v1 configuration settings
-        configuration.clear_required_fields = True
-        configuration.generates_timeorder = True
-        configuration.overrides_timeorder = True
-        configuration.requires_preop = True
-        configuration.retainsevents = True
-        configuration.streaming = True
-
-        # SCP v2 configuration settings (SCP v1 requires that maxinputs and run_in_preview are set in commands.conf)
-        configuration.distributed = True
-        configuration.maxinputs = 50000
-        configuration.run_in_preview = True
-        configuration.type = 'streaming'
-
-        expected = (
-            'clear_required_fields="True", generates_timeorder="True", generating="True", overrides_timeorder="True", '
-            'required_fields="[\'foo\', \'bar\']", requires_preop="True", retainsevents="True", streaming="True", '
-            'streaming_preop="some streaming command"')
-        self.assertEqual(str(command.configuration), expected)
-
-        expected = (
-            "[('clear_required_fields', True, [1]), ('distributed', True, [2]), ('generates_timeorder', True, [1]), "
-            "('generating', True, [1, 2]), ('maxinputs', 50000, [2]), ('overrides_timeorder', True, [1]), "
-            "('required_fields', ['foo', 'bar'], [1, 2]), ('requires_preop', True, [1]), "
-            "('retainsevents', True, [1]), ('run_in_preview', True, [2]), ('streaming', True, [1]), "
-            "('streaming_preop', 'some streaming command', [1, 2]), ('type', 'streaming', [2])]")
-
-        self.assertEqual(
-            repr(command.configuration), expected)
-
-        try:
-            # noinspection PyTypeChecker
-            command.process(argv, ifile, ofile=result)
-        except BaseException as error:
-            self.fail('{0}: {1}: {2}\n'.format(type(error).__name__, error, result.getvalue().decode('UTF-8')))
-
-        result.seek(0)
-        reader = csv.reader(codecs.iterdecode(result, 'UTF-8'))
-        self.assertEqual([], next(reader))
-        observed = dict(list(zip(next(reader), next(reader))))
-        self.assertRaises(StopIteration, lambda: next(reader))
-
-        expected = {
-            'clear_required_fields': '1', '__mv_clear_required_fields': '',
-            'generating': '1', '__mv_generating': '',
-            'generates_timeorder': '1', '__mv_generates_timeorder': '',
-            'overrides_timeorder': '1', '__mv_overrides_timeorder': '',
-            'requires_preop': '1', '__mv_requires_preop': '',
-            'required_fields': 'foo,bar', '__mv_required_fields': '',
-            'retainsevents': '1', '__mv_retainsevents': '',
-            'streaming': '1', '__mv_streaming': '',
-            'streaming_preop': 'some streaming command', '__mv_streaming_preop': '',
-        }
-
-        self.assertDictEqual(expected, observed)  # No message header and no configuration settings
-
-        for action in '__GETINFO__', '__EXECUTE__':
-            # TestCommand.process should produce an error record on parser errors
-
-            argv = [
-                'test.py', action, 'required_option_1=value', 'required_option_2=value', 'undefined_option=value',
-                'fieldname_1', 'fieldname_2']
-
-            command = TestCommand()
-            ifile = StringIO('\n')
-            result = BytesIO()
-
-            self.assertRaises(SystemExit, command.process, argv, ifile, ofile=result)
-            self.assertTrue(
-                'error_message=Unrecognized test command option: undefined_option="value"\r\n\r\n',
-                result.getvalue().decode('UTF-8'))
-
-            # TestCommand.process should produce an error record when required options are missing
-
-            argv = ['test.py', action, 'required_option_2=value', 'fieldname_1']
-            command = TestCommand()
-            ifile = StringIO('\n')
-            result = BytesIO()
-
-            self.assertRaises(SystemExit, command.process, argv, ifile, ofile=result)
-
-            self.assertTrue(
-                'error_message=A value for test command option required_option_1 is required\r\n\r\n',
-                result.getvalue().decode('UTF-8'))
-
-            argv = ['test.py', action, 'fieldname_1']
-            command = TestCommand()
-            ifile = StringIO('\n')
-            result = BytesIO()
-
-            self.assertRaises(SystemExit, command.process, argv, ifile, ofile=result)
-
-            self.assertTrue(
-                'error_message=Values for these test command options are required: required_option_1, required_option_2'
-                '\r\n\r\n',
-                result.getvalue().decode('UTF-8'))
-
-        # TestStreamingCommand.process should exit on processing exceptions
-
-        ifile = StringIO('\naction\r\nraise_error\r\n')
-        argv = ['test.py', '__EXECUTE__']
-        command = TestStreamingCommand()
-        result = BytesIO()
-
-        try:
-            # noinspection PyTypeChecker
-            command.process(argv, ifile, ofile=result)
-        except SystemExit as error:
-            self.assertNotEqual(error.code, 0)
-            splunklib.assertRegex(
-                self,
-                result.getvalue().decode('UTF-8'),
-                r'^error_message=RuntimeError at ".+", line \d+ : Testing\r\n\r\n$')
-        except BaseException as error:
-            self.fail('Expected SystemExit, but caught {}: {}'.format(type(error).__name__, error))
-        else:
-            self.fail('Expected SystemExit, but no exception was raised')
-
-        # Command.process should provide access to search results info
-        info_path = os.path.join(
-            self._package_directory, 'recordings', 'scpv1', 'Splunk-6.3', 'countmatches.execute.dispatch_dir',
-            'externSearchResultsInfo.csv')
-
-        ifile = StringIO('infoPath:' + info_path + '\n\naction\r\nget_search_results_info\r\n')
-        argv = ['test.py', '__EXECUTE__']
-        command = TestStreamingCommand()
-        result = BytesIO()
-
-        try:
-            # noinspection PyTypeChecker
-            command.process(argv, ifile, ofile=result)
-        except BaseException as error:
-            self.fail(f'Expected no exception, but caught {type(error).__name__}: {error}')
-        else:
-            splunklib.assertRegex(
-                self,
-                result.getvalue().decode('UTF-8'),
-                r'^\r\n'
-                r'('
-                r'data,__mv_data,_serial,__mv__serial\r\n'
-                r'\"\{.*u\'is_summary_index\': 0, .+\}\",,0,'
-                r'|'
-                r'_serial,__mv__serial,data,__mv_data\r\n'
-                r'0,,\"\{.*\'is_summary_index\': 0, .+\}\",'
-                r')'
-                r'\r\n$'
-            )
-
-        # TestStreamingCommand.process should provide access to a service object when search results info is available
-
-        self.assertIsInstance(command.service, Service)
-
-        self.assertEqual(command.service.authority,
-                         command.search_results_info.splunkd_uri)
-
-        self.assertEqual(command.service.scheme,
-                         command.search_results_info.splunkd_protocol)
-
-        self.assertEqual(command.service.port,
-                         command.search_results_info.splunkd_port)
-
-        self.assertEqual(command.service.token,
-                         command.search_results_info.auth_token)
-
-        self.assertEqual(command.service.namespace.app,
-                         command.search_results_info.ppc_app)
-
-        self.assertEqual(command.service.namespace.owner,
-                         None)
-        self.assertEqual(command.service.namespace.sharing,
-                         None)
-
-        # Command.process should not provide access to search results info or a service object when the 'infoPath'
-        # input header is unavailable
-
-        ifile = StringIO('\naction\r\nget_search_results_info')
-        argv = ['teststreaming.py', '__EXECUTE__']
-        command = TestStreamingCommand()
-
-        # noinspection PyTypeChecker
-        command.process(argv, ifile, ofile=result)
-
-        self.assertIsNone(command.search_results_info)
-        self.assertIsNone(command.service)
-
-=======
->>>>>>> affb72eb
     def test_process_scpv2(self):
 
         # SearchCommand.process should
@@ -409,12 +153,6 @@
 
         basedir = self._package_directory
 
-<<<<<<< HEAD
-        default_logging_configuration = os.path.join(basedir, 'apps', 'app_with_logging_configuration', 'default',
-                                                     'logging.conf')
-        dispatch_dir = os.path.join(basedir, 'recordings', 'scpv2', 'Splunk-6.3', 'countmatches.dispatch_dir')
-=======
->>>>>>> affb72eb
         logging_configuration = os.path.join(basedir, 'apps', 'app_with_logging_configuration', 'logging.conf')
         logging_level = 'ERROR'
         record = False
@@ -514,88 +252,6 @@
 
         self.maxDiff = None
 
-<<<<<<< HEAD
-        self.assertDictEqual(command.search_results_info.__dict__, {
-            'is_summary_index': 0,
-            'bs_thread_count': 1,
-            'rt_backfill': 0,
-            'rtspan': '',
-            'search_StartTime': 1433261392.934936,
-            'read_raw': 1,
-            'root_sid': '',
-            'field_rendering': '',
-            'query_finished': 1,
-            'optional_fields_json': {},
-            'group_list': '',
-            'remoteServers': '',
-            'rt_latest': '',
-            'remote_log_download_mode': 'disabled',
-            'reduce_search': '',
-            'request_finalization': 0,
-            'auth_token': 'UQZSgWwE2f9oIKrj1QG^kVhW^T_cR4H5Z65bPtMhwlHytS5jFrFYyH^dGzjTusDjVTgoBNeR7bvIzctHF7DrLJ1ANevgDOWEWRvABNj6d_k0koqxw9Io',
-            'indexed_realtime': 0,
-            'ppc_bs': '$SPLUNK_HOME/etc',
-            'drop_count': 0,
-            'datamodel_map': '',
-            'search_can_be_event_type': 0,
-            'search_StartUp_Spent': 0,
-            'realtime': 0,
-            'splunkd_uri': 'https://127.0.0.1:8089',
-            'columnOrder': '',
-            'kv_store_settings': 'hosts;127.0.0.1:8191\\;;local;127.0.0.1:8191;read_preference;958513E3-8716-4ABF-9559-DA0C9678437F;replica_set_name;958513E3-8716-4ABF-9559-DA0C9678437F;status;ready;',
-            'label': '',
-            'summary_maxtimespan': '',
-            'indexed_realtime_offset': 0,
-            'sid': 1433261392.159,
-            'msg': [],
-            'internal_only': 0,
-            'summary_id': '',
-            'orig_search_head': '',
-            'ppc_app': 'chunked_searchcommands',
-            'countMap': {
-                'invocations.dispatch.writeStatus': '1',
-                'duration.dispatch.writeStatus': '2',
-                'duration.startup.handoff': '79',
-                'duration.startup.configuration': '34',
-                'invocations.startup.handoff': '1',
-                'invocations.startup.configuration': '1'},
-            'is_shc_mode': 0,
-            'shp_id': '958513E3-8716-4ABF-9559-DA0C9678437F',
-            'timestamp': 1433261392.936374, 'is_remote_sorted': 0,
-            'remote_search': '',
-            'splunkd_protocol': 'https',
-            'site': '',
-            'maxevents': 0,
-            'keySet': '',
-            'summary_stopped': 0,
-            'search_metrics': {
-                'ConsideredEvents': 0,
-                'ConsideredBuckets': 0,
-                'TotalSlicesInBuckets': 0,
-                'EliminatedBuckets': 0,
-                'DecompressedSlices': 0},
-            'summary_mode': 'all', 'now': 1433261392.0,
-            'splunkd_port': 8089, 'is_saved_search': 0,
-            'rtoptions': '',
-            'search': '| inputlookup random_data max=50000 | sum total=total value1 record=t | export add_timestamp=f add_offset=t format=csv segmentation=raw',
-            'bundle_version': 0,
-            'generation_id': 0,
-            'bs_thread_id': 0,
-            'is_batch_mode': 0,
-            'scan_count': 0,
-            'rt_earliest': '',
-            'default_group': '*',
-            'tstats_reduce': '',
-            'kv_store_additional_settings': 'hosts_guids;958513E3-8716-4ABF-9559-DA0C9678437F\\;;',
-            'enable_event_stream': 0,
-            'is_remote': 0,
-            'is_scheduled': 0,
-            'sample_ratio': 1,
-            'ppc_user': 'admin',
-            'sample_seed': 0})
-
-=======
->>>>>>> affb72eb
         self.assertIsInstance(command.service, Service)
 
         self.assertEqual(command.service.authority, command_metadata.searchinfo.splunkd_uri)
@@ -606,169 +262,6 @@
 
         self.assertEqual(command.protocol_version, 2)
 
-<<<<<<< HEAD
-        # 3. Produce an error message, log a debug message, and exit when invalid standard option values are encountered
-
-        # Note on loggers
-        # Loggers are global and can't be removed once they're created. We create loggers that are keyed by class name
-        # Each instance of a class thus created gets access to the same logger. We created one in the prior test and
-        # set it's level to ERROR. That level is retained in this test.
-
-        logging_configuration = 'non-existent-logging.conf'
-        logging_level = 'NON-EXISTENT-LOGGING-LEVEL'
-        record = 'Non-boolean value'
-        show_configuration = 'Non-boolean value'
-
-        getinfo_metadata = metadata.format(
-            dispatch_dir=encode_string(dispatch_dir),
-            logging_configuration=encode_string(logging_configuration)[1:-1],
-            logging_level=logging_level,
-            record=record,
-            show_configuration=show_configuration)
-
-        execute_metadata = '{"action":"execute","finished":true}'
-        execute_body = 'test\r\ndata\r\n测试\r\n'
-
-        ifile = build_command_input(getinfo_metadata, execute_metadata, execute_body)
-
-        command = TestCommand()
-        result = BytesIO()
-        argv = ['test.py']
-
-        # noinspection PyTypeChecker
-        self.assertRaises(SystemExit, command.process, argv, ifile, ofile=result)
-        self.assertEqual(command.logging_level, 'ERROR')
-        self.assertEqual(command.record, False)
-        self.assertEqual(command.show_configuration, False)
-        self.assertEqual(command.required_option_1, 'value_1')
-        self.assertEqual(command.required_option_2, 'value_2')
-
-        self.assertEqual(
-            'chunked 1.0,287,0\n'
-            '{"inspector":{"messages":[["ERROR","Illegal value: logging_configuration=non-existent-logging.conf"],'
-            '["ERROR","Illegal value: logging_level=NON-EXISTENT-LOGGING-LEVEL"],'
-            '["ERROR","Illegal value: record=Non-boolean value"],'
-            '["ERROR","Illegal value: show_configuration=Non-boolean value"]]}}\n',
-            result.getvalue().decode('utf-8'))
-
-        self.assertEqual(command.protocol_version, 2)
-
-        # 4. Produce an error message, log an error message that includes a traceback, and exit when an exception is
-        #    raised during command execution.
-
-        logging_configuration = os.path.join(basedir, 'apps', 'app_with_logging_configuration', 'logging.conf')
-        logging_level = 'WARNING'
-        record = False
-        show_configuration = False
-
-        getinfo_metadata = metadata.format(
-            dispatch_dir=encode_string(dispatch_dir),
-            logging_configuration=encode_string(logging_configuration)[1:-1],
-            logging_level=logging_level,
-            record=('true' if record is True else 'false'),
-            show_configuration=('true' if show_configuration is True else 'false'))
-
-        execute_metadata = '{"action":"execute","finished":true}'
-        execute_body = 'action\r\nraise_exception\r\n测试\r\n'
-
-        ifile = build_command_input(getinfo_metadata, execute_metadata, execute_body)
-
-        command = TestCommand()
-        result = BytesIO()
-        argv = ['test.py']
-
-        try:
-            command.process(argv, ifile, ofile=result)
-        except SystemExit as error:
-            self.assertNotEqual(0, error.code)
-        except BaseException as error:
-            self.fail('{0}: {1}: {2}\n'.format(type(error).__name__, error, result.getvalue().decode('utf-8')))
-        else:
-            self.fail('Expected SystemExit, not a return from TestCommand.process: {}\n'.format(
-                result.getvalue().decode('utf-8')))
-
-        self.assertEqual(command.logging_configuration, logging_configuration)
-        self.assertEqual(command.logging_level, logging_level)
-        self.assertEqual(command.record, record)
-        self.assertEqual(command.show_configuration, show_configuration)
-        self.assertEqual(command.required_option_1, 'value_1')
-        self.assertEqual(command.required_option_2, 'value_2')
-
-        finished = r'\"finished\":true'
-
-        inspector = \
-            r'\"inspector\":\{\"messages\":\[\[\"ERROR\",\"Exception at \\\".+\\\", line \d+ : test ' \
-            r'logging_configuration=\\\".+\\\" logging_level=\\\"WARNING\\\" record=\\\"f\\\" ' \
-            r'required_option_1=\\\"value_1\\\" required_option_2=\\\"value_2\\\" show_configuration=\\\"f\\\"\"\]\]\}'
-
-        splunklib.assertRegex(
-            self,
-            result.getvalue().decode('utf-8'),
-            r'^chunked 1.0,2,0\n'
-            r'\{\}\n'
-            r'chunked 1.0,\d+,0\n'
-            r'\{(' + inspector + r',' + finished + r'|' + finished + r',' + inspector + r')\}')
-
-        self.assertEqual(command.protocol_version, 2)
-
-        # 5. Different scenarios with allow_empty_input flag, default is True
-        # Test preparation
-        dispatch_dir = os.path.join(basedir, 'recordings', 'scpv2', 'Splunk-6.3', 'countmatches.dispatch_dir')
-        logging_configuration = os.path.join(basedir, 'apps', 'app_with_logging_configuration', 'logging.conf')
-        logging_level = 'ERROR'
-        record = False
-        show_configuration = True
-
-        getinfo_metadata = metadata.format(
-            dispatch_dir=encode_string(dispatch_dir),
-            logging_configuration=encode_string(logging_configuration)[1:-1],
-            logging_level=logging_level,
-            record=('true' if record is True else 'false'),
-            show_configuration=('true' if show_configuration is True else 'false'))
-
-        execute_metadata = '{"action":"execute","finished":true}'
-        command = TestCommand()
-        result = BytesIO()
-        argv = ['some-external-search-command.py']
-
-        # Scenario a) Empty body & allow_empty_input=False ==> Assert Error
-
-        execute_body = ''  # Empty body
-        input_file = build_command_input(getinfo_metadata, execute_metadata, execute_body)
-        try:
-            command.process(argv, input_file, ofile=result, allow_empty_input=False)  # allow_empty_input=False
-        except SystemExit as error:
-            self.assertNotEqual(0, error.code)
-            self.assertTrue(result.getvalue().decode("UTF-8").__contains__("No records found to process. Set "
-                                                                           "allow_empty_input=True in dispatch "
-                                                                           "function to move forward with empty "
-                                                                           "records."))
-        else:
-            self.fail('Expected SystemExit, not a return from TestCommand.process: {}\n'.format(
-                result.getvalue().decode('utf-8')))
-
-        # Scenario b) Empty body & allow_empty_input=True ==> Assert Success
-
-        execute_body = ''  # Empty body
-        input_file = build_command_input(getinfo_metadata, execute_metadata, execute_body)
-        result = BytesIO()
-
-        try:
-            command.process(argv, input_file, ofile=result)  # By default allow_empty_input=True
-        except SystemExit as error:
-            self.fail('Unexpected exception: {}: {}'.format(type(error).__name__, error))
-
-        expected = (
-            'chunked 1.0,68,0\n'
-            '{"inspector":{"messages":[["INFO","test command configuration: "]]}}\n'
-            'chunked 1.0,17,0\n'
-            '{"finished":true}'
-        )
-
-        self.assertEqual(result.getvalue().decode("UTF-8"), expected)
-
-=======
->>>>>>> affb72eb
     _package_directory = os.path.dirname(os.path.abspath(__file__))
 
 
