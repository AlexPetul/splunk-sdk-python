# coding=utf-8
#
# Copyright © 2011-2015 Splunk, Inc.
#
# Licensed under the Apache License, Version 2.0 (the "License"): you may
# not use this file except in compliance with the License. You may obtain
# a copy of the License at
#
#     http://www.apache.org/licenses/LICENSE-2.0
#
# Unless required by applicable law or agreed to in writing, software
# distributed under the License is distributed on an "AS IS" BASIS, WITHOUT
# WARRANTIES OR CONDITIONS OF ANY KIND, either express or implied. See the
# License for the specific language governing permissions and limitations
# under the License.

from __future__ import absolute_import, division, print_function, unicode_literals

from .decorators import ConfigurationSetting
from .search_command import SearchCommand

from splunklib.six.moves import map as imap, filter as ifilter

# P1 [O] TODO: Discuss generates_timeorder in the class-level documentation for GeneratingCommand


class GeneratingCommand(SearchCommand):
    """ Generates events based on command arguments.

    Generating commands receive no input and must be the first command on a pipeline. There are three pipelines:
    streams, events, and reports. The streams pipeline generates or processes time-ordered event records on an
    indexer or search head.

    Streaming commands filter, modify, or augment event records and can be applied to subsets of index data in a
    parallel manner. An example of a streaming command from Splunk's built-in command set is rex_ which extracts and
    adds fields to event records at search time. Records that pass through the streams pipeline move on to the events
    pipeline.

    The events pipeline generates or processes records on a search head. Eventing commands typically filter, group,
    order, or augment event records. Examples of eventing commands from Splunk's built-in command set include sort_,
    dedup_, and cluster_. Each execution of an eventing command should produce a set of event records that is
    independently usable by downstream processors. Records that pass through the events pipeline move on to the reports
    pipeline.

    The reports pipeline also runs on a search head, but yields data structures for presentation, not event records.
    Examples of streaming from Splunk's built-in command set include chart_, stats_, and contingency_.

    GeneratingCommand configuration
    ===============================

    Configure your generating command based on the pipeline that it targets. How you configure your command depends on
    the Search Command Protocol (SCP) version.

    +----------+-------------------------------------+--------------------------------------------+
    | Pipeline | SCP 1                               | SCP 2                                      |
    +==========+=====================================+============================================+
    | streams  | streaming=True[,local=[True|False]] | type='streaming'[,distributed=[true|false] |
    +----------+-------------------------------------+--------------------------------------------+
    | events   | retainsevents=True, streaming=False | type='events'                              |
    +----------+-------------------------------------+--------------------------------------------+
    | reports  | streaming=False                     | type='reporting'                           |
    +----------+-------------------------------------+--------------------------------------------+

    Only streaming commands may be distributed to indexers. By default generating commands are configured to run
    locally in the streams pipeline and will run under either SCP 1 or SCP 2.

    .. code-block:: python

        @Configuration()
        class StreamingGeneratingCommand(GeneratingCommand)
            ...

    How you configure your command to run on a different pipeline or in a distributed fashion depends on what SCP
    protocol versions you wish to support. You must be sure to configure your command consistently for each protocol,
    if you wish to support both protocol versions correctly.

    .. _chart: http://docs.splunk.com/Documentation/Splunk/latest/SearchReference/Chart
    .. _cluster: http://docs.splunk.com/Documentation/Splunk/latest/SearchReference/Cluster
    .. _contingency: http://docs.splunk.com/Documentation/Splunk/latest/SearchReference/Contingency
    .. _dedup: http://docs.splunk.com/Documentation/Splunk/latest/SearchReference/Dedup
    .. _rex: http://docs.splunk.com/Documentation/Splunk/latest/SearchReference/Rex
    .. _sort: http://docs.splunk.com/Documentation/Splunk/latest/SearchReference/Sort
    .. _stats: http://docs.splunk.com/Documentation/Splunk/latest/SearchReference/Stats

    Distributed Generating command
    ==============================

    Commands configured like this will run as the first command on search heads and/or indexers on the streams pipeline.

    +----------+---------------------------------------------------+---------------------------------------------------+
    | Pipeline | SCP 1                                             | SCP 2                                             |
    +==========+===================================================+===================================================+
    | streams  | 1. Add this line to your command's stanza in      | 1. Add this configuration setting to your code:   |
    |          |                                                   |                                                   |
    |          |    default/commands.conf.                         |    .. code-block:: python                         |
    |          |    .. code-block:: python                         |        @Configuration(distributed=True)           |
    |          |        local = false                              |        class SomeCommand(GeneratingCommand)       |
    |          |                                                   |            ...                                    |
    |          | 2. Restart splunk                                 |                                                   |
    |          |                                                   | 2. You are good to go; no need to restart Splunk  |
    +----------+---------------------------------------------------+---------------------------------------------------+

    Eventing Generating command
    ===========================

    Generating commands configured like this will run as the first command on a search head on the events pipeline.

    +----------+---------------------------------------------------+---------------------------------------------------+
    | Pipeline | SCP 1                                             | SCP 2                                             |
    +==========+===================================================+===================================================+
    | events   | You have a choice. Add these configuration        | Add this configuration setting to your command    |
    |          | settings to your command class:                   | setting to your command class:                    |
    |          |                                                   |                                                   |
    |          | .. code-block:: python                            | .. code-block:: python                            |
    |          |     @Configuration(                               |     @Configuration(type='events')                 |
    |          |         retainsevents=True, streaming=False)      |     class SomeCommand(GeneratingCommand)          |
    |          |     class SomeCommand(GeneratingCommand)          |         ...                                       |
    |          |         ...                                       |                                                   |
    |          |                                                   |                                                   |
    |          | Or add these lines to default/commands.conf:      |                                                   |
    |          |                                                   |                                                   |
    |          | .. code-block::                                   |                                                   |
    |          |     retains events = true                         |                                                   |
    |          |     streaming = false                             |                                                   |
    +----------+---------------------------------------------------+---------------------------------------------------+

    Configure your command class like this, if you wish to support both protocols:

    .. code-block:: python
        @Configuration(type='events', retainsevents=True, streaming=False)
        class SomeCommand(GeneratingCommand)
            ...

    You might also consider adding these lines to commands.conf instead of adding them to your command class:

    .. code-block:: python
        retains events = false
        streaming = false

    Reporting Generating command
    ============================

    Commands configured like this will run as the first command on a search head on the reports pipeline.

    +----------+---------------------------------------------------+---------------------------------------------------+
    | Pipeline | SCP 1                                             | SCP 2                                             |
    +==========+===================================================+===================================================+
    | events   | You have a choice. Add these configuration        | Add this configuration setting to your command    |
    |          | settings to your command class:                   | setting to your command class:                    |
    |          |                                                   |                                                   |
    |          | .. code-block:: python                            | .. code-block:: python                            |
    |          |     @Configuration(retainsevents=False)           |     @Configuration(type='reporting')              |
    |          |     class SomeCommand(GeneratingCommand)          |     class SomeCommand(GeneratingCommand)          |
    |          |         ...                                       |         ...                                       |
    |          |                                                   |                                                   |
    |          | Or add this lines to default/commands.conf:       |                                                   |
    |          |                                                   |                                                   |
    |          | .. code-block::                                   |                                                   |
    |          |     retains events = false                        |                                                   |
    |          |     streaming = false                             |                                                   |
    +----------+---------------------------------------------------+---------------------------------------------------+

    Configure your command class like this, if you wish to support both protocols:

    .. code-block:: python
        @Configuration(type='reporting', streaming=False)
        class SomeCommand(GeneratingCommand)
            ...

    You might also consider adding these lines to commands.conf instead of adding them to your command class:

    .. code-block:: python
        retains events = false
        streaming = false

    """
    # region Methods

    def generate(self):
        """ A generator that yields records to the Splunk processing pipeline

        You must override this method.

        """
        raise NotImplementedError('GeneratingCommand.generate(self)')

    def _execute(self, ifile, process):
        """ Execution loop

        :param ifile: Input file object. Unused.
        :type ifile: file

        :return: `None`.

        """
        if self._protocol_version == 2:
            result = self._read_chunk(ifile)

            if not result:
                return

            metadata, body = result
            action = getattr(metadata, 'action', None)

            if action != 'execute':
                raise RuntimeError('Expected execute action, not {}'.format(action))

        self._record_writer.write_records(self.generate())
        self.finish()

    # endregion

    # region Types

    class ConfigurationSettings(SearchCommand.ConfigurationSettings):
        """ Represents the configuration settings for a :code:`GeneratingCommand` class.

        """
        # region SCP v1/v2 Properties

        generating = ConfigurationSetting(readonly=True, value=True, doc='''
            Tells Splunk that this command generates events, but does not process inputs.

            Generating commands must appear at the front of the search pipeline identified by :meth:`type`.

            Fixed: :const:`True`

            Supported by: SCP 1, SCP 2

            ''')

        # endregion

        # region SCP v1 Properties

        generates_timeorder = ConfigurationSetting(doc='''
            :const:`True`, if the command generates new events.

            Default: :const:`False`

            Supported by: SCP 1

            ''')

        local = ConfigurationSetting(doc='''
            :const:`True`, if the command should run locally on the search head.

            Default: :const:`False`

            Supported by: SCP 1

            ''')

        retainsevents = ConfigurationSetting(doc='''
            :const:`True`, if the command retains events the way the sort, dedup, and cluster commands do, or whether it
            transforms them the way the stats command does.

            Default: :const:`False`

            Supported by: SCP 1

            ''')

        streaming = ConfigurationSetting(doc='''
            :const:`True`, if the command is streamable.

            Default: :const:`True`

            Supported by: SCP 1

            ''')

        # endregion

        # region SCP v2 Properties

        distributed = ConfigurationSetting(value=False, doc='''
            True, if this command should be distributed to indexers.

            This value is ignored unless :meth:`type` is equal to :const:`streaming`. It is only this command type that
            may be distributed.

            Default: :const:`False`

            Supported by: SCP 2

            ''')

        type = ConfigurationSetting(value='streaming', doc='''
            A command type name.

            ====================  ======================================================================================
            Value                 Description
            --------------------  --------------------------------------------------------------------------------------
            :const:`'events'`     Runs as the first command in the Splunk events pipeline. Cannot be distributed.
            :const:`'reporting'`  Runs as the first command in the Splunk reports pipeline. Cannot be distributed.
            :const:`'streaming'`  Runs as the first command in the Splunk streams pipeline. May be distributed.
            ====================  ======================================================================================

            Default: :const:`'streaming'`

            Supported by: SCP 2

            ''')

        # endregion

        # region Methods

        @classmethod
        def fix_up(cls, command):
            """ Verifies :code:`command` class structure.

            """
            if command.generate == GeneratingCommand.generate:
                raise AttributeError('No GeneratingCommand.generate override')

        def iteritems(self):
            iteritems = SearchCommand.ConfigurationSettings.iteritems(self)
            version = self.command.protocol_version
            if version == 2:
<<<<<<< HEAD
                iteritems = ifilter(lambda name_value1: name_value1[0] != 'distributed', iteritems)
                if self.distributed and self.type == 'streaming':
=======
                iteritems = ifilter(lambda (name, value): name != 'distributed', iteritems)
                if not self.distributed and self.type == 'streaming':
>>>>>>> f8784963
                    iteritems = imap(
                        lambda name_value: (name_value[0], 'stateful') if name_value[0] == 'type' else (name_value[0], name_value[1]), iteritems)
            return iteritems

        pass
        # endregion

    pass
    # endregion<|MERGE_RESOLUTION|>--- conflicted
+++ resolved
@@ -319,13 +319,8 @@
             iteritems = SearchCommand.ConfigurationSettings.iteritems(self)
             version = self.command.protocol_version
             if version == 2:
-<<<<<<< HEAD
                 iteritems = ifilter(lambda name_value1: name_value1[0] != 'distributed', iteritems)
-                if self.distributed and self.type == 'streaming':
-=======
-                iteritems = ifilter(lambda (name, value): name != 'distributed', iteritems)
                 if not self.distributed and self.type == 'streaming':
->>>>>>> f8784963
                     iteritems = imap(
                         lambda name_value: (name_value[0], 'stateful') if name_value[0] == 'type' else (name_value[0], name_value[1]), iteritems)
             return iteritems
