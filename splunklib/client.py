--- conflicted
+++ resolved
@@ -751,11 +751,11 @@
         # Default to v1 if undefined in the path
         # For example, "/services/search/jobs" is using API v1
         api_version = 1
-        
+
         versionSearch = re.search('(?:servicesNS\/[^/]+\/[^/]+|services)\/[^/]+\/v(\d+)\/', path)
         if versionSearch:
             api_version = int(versionSearch.group(1))
-    
+
         return api_version
 
     def get(self, path_segment="", owner=None, app=None, sharing=None, **query):
@@ -829,7 +829,7 @@
         #   - Fallback from v2+ to v1 if Splunk Version is < 9.
         # if api_version >= 2 and ('search' in query and path.endswith(tuple(["results_preview", "events", "results"])) or self.service.splunk_version < (9,)):
         #     path = path.replace(PATH_JOBS_V2, PATH_JOBS)
-        
+
         if api_version == 1:
             if isinstance(path, UrlEncoded):
                 path = UrlEncoded(path.replace(PATH_JOBS_V2, PATH_JOBS), skip_encode=True)
@@ -888,14 +888,14 @@
             apps.get('nonexistant/path') # raises HTTPError
             s.logout()
             apps.get() # raises AuthenticationError
-        """       
+        """
         if path_segment.startswith('/'):
             path = path_segment
         else:
             if not self.path.endswith('/') and path_segment != "":
                 self.path = self.path + '/'
             path = self.service._abspath(self.path + path_segment, owner=owner, app=app, sharing=sharing)
-            
+
         # Get the API version from the path
         api_version = self.get_api_version(path)
 
@@ -904,7 +904,7 @@
         #   - Fallback from v2+ to v1 if Splunk Version is < 9.
         # if api_version >= 2 and ('search' in query and path.endswith(tuple(["results_preview", "events", "results"])) or self.service.splunk_version < (9,)):
         #     path = path.replace(PATH_JOBS_V2, PATH_JOBS)
-        
+
         if api_version == 1:
             if isinstance(path, UrlEncoded):
                 path = UrlEncoded(path.replace(PATH_JOBS_V2, PATH_JOBS), skip_encode=True)
@@ -1885,13 +1885,9 @@
     """
 
     def __init__(self, service):
-<<<<<<< HEAD
         if service.namespace.owner == '-' or service.namespace.app == '-':
             raise ValueError("StoragePasswords cannot have wildcards in namespace.")
         super().__init__(service, PATH_STORAGE_PASSWORDS, item=StoragePassword)
-=======
-        super(StoragePasswords, self).__init__(service, PATH_STORAGE_PASSWORDS, item=StoragePassword)
->>>>>>> d764e75b
 
     def create(self, password, username, realm=None):
         """ Creates a storage password.
@@ -1908,16 +1904,8 @@
 
         :return: The :class:`StoragePassword` object created.
         """
-<<<<<<< HEAD
         if not isinstance(username, str):
             raise ValueError(f"Invalid name: {repr(username)}")
-=======
-        if self.service.namespace.owner == '-' or self.service.namespace.app == '-':
-            raise ValueError("While creating StoragePasswords, namespace cannot have wildcards.")
-
-        if not isinstance(username, six.string_types):
-            raise ValueError("Invalid name: %s" % repr(username))
->>>>>>> d764e75b
 
         if realm is None:
             response = self.post(password=password, name=username)
@@ -2774,7 +2762,7 @@
         :return: The ``InputStream`` IO handle to this job's events.
         """
         kwargs['segmentation'] = kwargs.get('segmentation', 'none')
-        
+
         # Search API v1(GET) and v2(POST)
         if self.service.splunk_version < (9,):
             return self.get("events", **kwargs).body
@@ -2866,7 +2854,7 @@
         :return: The ``InputStream`` IO handle to this job's results.
         """
         query_params['segmentation'] = query_params.get('segmentation', 'none')
-        
+
         # Search API v1(GET) and v2(POST)
         if self.service.splunk_version < (9,):
             return self.get("results", **query_params).body
@@ -2911,7 +2899,7 @@
         :return: The ``InputStream`` IO handle to this job's preview results.
         """
         query_params['segmentation'] = query_params.get('segmentation', 'none')
-        
+
         # Search API v1(GET) and v2(POST)
         if self.service.splunk_version < (9,):
             return self.get("results_preview", **query_params).body
