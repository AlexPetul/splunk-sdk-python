--- conflicted
+++ resolved
@@ -3707,13 +3707,9 @@
         :return: id of replaced document
         :rtype: ``dict``
         """
-<<<<<<< HEAD
-        return json.loads(self._post(UrlEncoded(str(id), encode_slash=True), headers=KVStoreCollectionData.JSON_HEADER, body=data).body.read().decode('utf-8'))
-=======
         if isinstance(data, dict):
             data = json.dumps(data)
-        return json.loads(self._post(UrlEncoded(str(id)), headers=KVStoreCollectionData.JSON_HEADER, body=data).body.read().decode('utf-8'))
->>>>>>> cd742c8f
+        return json.loads(self._post(UrlEncoded(str(id), encode_slash=True), headers=KVStoreCollectionData.JSON_HEADER, body=data).body.read().decode('utf-8'))
 
     def batch_find(self, *dbqueries):
         """
